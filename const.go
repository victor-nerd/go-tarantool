package tarantool

const (
	SelectRequest    = 1
	InsertRequest    = 2
	ReplaceRequest   = 3
	UpdateRequest    = 4
	DeleteRequest    = 5
	CallRequest      = 6
	AuthRequest      = 7
	PingRequest      = 64
	SubscribeRequest = 66

<<<<<<< HEAD
	KeyCode         = 0x00
	KeySync         = 0x01
	KeySpaceNo      = 0x10
	KeyIndexNo      = 0x11
	KeyLimit        = 0x12
	KeyOffset       = 0x13
	KeyIterator     = 0x14
	KeyKey          = 0x20
	KeyTuple        = 0x21
	KeyFunctionName = 0x22
	KeyData         = 0x30
	KeyError        = 0x31
=======
	KeyCode           = 0x00
	KeySync           = 0x01
	KeySpaceNo        = 0x10
	KeyIndexNo        = 0x11
	KeyLimit          = 0x12
	KeyOffset         = 0x13
	KeyIterator       = 0x14
	KeyKey            = 0x20
	KeyTuple          = 0x21
	KeyFunctionName   = 0x22
	KeyUserName       = 0x23
	KeyData           = 0x30
	KeyError          = 0x31
>>>>>>> c5122e8a

	// https://github.com/fl00r/go-tarantool-1.6/issues/2
	IterEq            = uint32(0) // key == x ASC order
	IterReq           = uint32(1) // key == x DESC order
	IterAll           = uint32(2) // all tuples
	IterLt            = uint32(3) // key < x
	IterLe            = uint32(4) // key <= x
	IterGe            = uint32(5) // key > x
	IterGt            = uint32(6) // key >= x
	IterBitsAllSet    = uint32(7) // all bits from x are set in key
	IterBitsAnySet    = uint32(8) // at least one x's bit is set
	IterBitsAllNotSet = uint32(9) // all bits are not set

	OkCode            = uint32(0)
	PacketLengthBytes = 5
)

// Tarantool server error codes
const (
	ErrUnknown                       = 0x8000 + iota // Unknown error
	ErrIllegalParams                 = 0x8000 + iota // Illegal parameters, %s
	ErrMemoryIssue                   = 0x8000 + iota // Failed to allocate %u bytes in %s for %s
	ErrTupleFound                    = 0x8000 + iota // Duplicate key exists in unique index '%s' in space '%s'
	ErrTupleNotFound                 = 0x8000 + iota // Tuple doesn't exist in index '%s' in space '%s'
	ErrUnsupported                   = 0x8000 + iota // %s does not support %s
	ErrNonmaster                     = 0x8000 + iota // Can't modify data on a replication slave. My master is: %s
	ErrReadonly                      = 0x8000 + iota // Can't modify data because this server is in read-only mode.
	ErrInjection                     = 0x8000 + iota // Error injection '%s'
	ErrCreateSpace                   = 0x8000 + iota // Failed to create space '%s': %s
	ErrSpaceExists                   = 0x8000 + iota // Space '%s' already exists
	ErrDropSpace                     = 0x8000 + iota // Can't drop space '%s': %s
	ErrAlterSpace                    = 0x8000 + iota // Can't modify space '%s': %s
	ErrIndexType                     = 0x8000 + iota // Unsupported index type supplied for index '%s' in space '%s'
	ErrModifyIndex                   = 0x8000 + iota // Can't create or modify index '%s' in space '%s': %s
	ErrLastDrop                      = 0x8000 + iota // Can't drop the primary key in a system space, space '%s'
	ErrTupleFormatLimit              = 0x8000 + iota // Tuple format limit reached: %u
	ErrDropPrimaryKey                = 0x8000 + iota // Can't drop primary key in space '%s' while secondary keys exist
	ErrKeyPartType                   = 0x8000 + iota // Supplied key type of part %u does not match index part type: expected %s
	ErrExactMatch                    = 0x8000 + iota // Invalid key part count in an exact match (expected %u, got %u)
	ErrInvalidMsgpack                = 0x8000 + iota // Invalid MsgPack - %s
	ErrProcRet                       = 0x8000 + iota // msgpack.encode: can not encode Lua type '%s'
	ErrTupleNotArray                 = 0x8000 + iota // Tuple/Key must be MsgPack array
	ErrFieldType                     = 0x8000 + iota // Tuple field %u type does not match one required by operation: expected %s
	ErrFieldTypeMismatch             = 0x8000 + iota // Ambiguous field type in index '%s', key part %u. Requested type is %s but the field has previously been defined as %s
	ErrSplice                        = 0x8000 + iota // SPLICE error on field %u: %s
	ErrArgType                       = 0x8000 + iota // Argument type in operation '%c' on field %u does not match field type: expected a %s
	ErrTupleIsTooLong                = 0x8000 + iota // Tuple is too long %u
	ErrUnknownUpdateOp               = 0x8000 + iota // Unknown UPDATE operation
	ErrUpdateField                   = 0x8000 + iota // Field %u UPDATE error: %s
	ErrFiberStack                    = 0x8000 + iota // Can not create a new fiber: recursion limit reached
	ErrKeyPartCount                  = 0x8000 + iota // Invalid key part count (expected [0..%u], got %u)
	ErrProcLua                       = 0x8000 + iota // %s
	ErrNoSuchProc                    = 0x8000 + iota // Procedure '%.*s' is not defined
	ErrNoSuchTrigger                 = 0x8000 + iota // Trigger is not found
	ErrNoSuchIndex                   = 0x8000 + iota // No index #%u is defined in space '%s'
	ErrNoSuchSpace                   = 0x8000 + iota // Space '%s' does not exist
	ErrNoSuchField                   = 0x8000 + iota // Field %d was not found in the tuple
	ErrSpaceFieldCount               = 0x8000 + iota // Tuple field count %u does not match space '%s' field count %u
	ErrIndexFieldCount               = 0x8000 + iota // Tuple field count %u is less than required by a defined index (expected %u)
	ErrWalIo                         = 0x8000 + iota // Failed to write to disk
	ErrMoreThanOneTuple              = 0x8000 + iota // More than one tuple found by get()
	ErrAccessDenied                  = 0x8000 + iota // %s access denied for user '%s'
	ErrCreateUser                    = 0x8000 + iota // Failed to create user '%s': %s
	ErrDropUser                      = 0x8000 + iota // Failed to drop user '%s': %s
	ErrNoSuchUser                    = 0x8000 + iota // User '%s' is not found
	ErrUserExists                    = 0x8000 + iota // User '%s' already exists
	ErrPasswordMismatch              = 0x8000 + iota // Incorrect password supplied for user '%s'
	ErrUnknownRequestType            = 0x8000 + iota // Unknown request type %u
	ErrUnknownSchemaObject           = 0x8000 + iota // Unknown object type '%s'
	ErrCreateFunction                = 0x8000 + iota // Failed to create function '%s': %s
	ErrNoSuchFunction                = 0x8000 + iota // Function '%s' does not exist
	ErrFunctionExists                = 0x8000 + iota // Function '%s' already exists
	ErrFunctionAccessDenied          = 0x8000 + iota // %s access denied for user '%s' to function '%s'
	ErrFunctionMax                   = 0x8000 + iota // A limit on the total number of functions has been reached: %u
	ErrSpaceAccessDenied             = 0x8000 + iota // %s access denied for user '%s' to space '%s'
	ErrUserMax                       = 0x8000 + iota // A limit on the total number of users has been reached: %u
	ErrNoSuchEngine                  = 0x8000 + iota // Space engine '%s' does not exist
	ErrReloadCfg                     = 0x8000 + iota // Can't set option '%s' dynamically
	ErrCfg                           = 0x8000 + iota // Incorrect value for option '%s': %s
	ErrSophia                        = 0x8000 + iota // %s
	ErrLocalServerIsNotActive        = 0x8000 + iota // Local server is not active
	ErrUnknownServer                 = 0x8000 + iota // Server %s is not registered with the cluster
	ErrClusterIdMismatch             = 0x8000 + iota // Cluster id of the replica %s doesn't match cluster id of the master %s
	ErrInvalidUuid                   = 0x8000 + iota // Invalid UUID: %s
	ErrClusterIdIsRo                 = 0x8000 + iota // Can't reset cluster id: it is already assigned
	ErrReserved66                    = 0x8000 + iota // Reserved66
	ErrServerIdIsReserved            = 0x8000 + iota // Can't initialize server id with a reserved value %u
	ErrInvalidOrder                  = 0x8000 + iota // Invalid LSN order for server %u: previous LSN = %llu, new lsn = %llu
	ErrMissingRequestField           = 0x8000 + iota // Missing mandatory field '%s' in request
	ErrIdentifier                    = 0x8000 + iota // Invalid identifier '%s' (expected letters, digits or an underscore)
	ErrDropFunction                  = 0x8000 + iota // Can't drop function %u: %s
	ErrIteratorType                  = 0x8000 + iota // Unknown iterator type '%s'
	ErrReplicaMax                    = 0x8000 + iota // Replica count limit reached: %u
	ErrInvalidXlog                   = 0x8000 + iota // Failed to read xlog: %lld
	ErrInvalidXlogName               = 0x8000 + iota // Invalid xlog name: expected %lld got %lld
	ErrInvalidXlogOrder              = 0x8000 + iota // Invalid xlog order: %lld and %lld
	ErrNoConnection                  = 0x8000 + iota // Connection is not established
	ErrTimeout                       = 0x8000 + iota // Timeout exceeded
	ErrActiveTransaction             = 0x8000 + iota // Operation is not permitted when there is an active transaction
	ErrNoActiveTransaction           = 0x8000 + iota // Operation is not permitted when there is no active transaction
	ErrCrossEngineTransaction        = 0x8000 + iota // A multi-statement transaction can not use multiple storage engines
	ErrNoSuchRole                    = 0x8000 + iota // Role '%s' is not found
	ErrRoleExists                    = 0x8000 + iota // Role '%s' already exists
	ErrCreateRole                    = 0x8000 + iota // Failed to create role '%s': %s
	ErrIndexExists                   = 0x8000 + iota // Index '%s' already exists
	ErrTupleRefOverflow              = 0x8000 + iota // Tuple reference counter overflow
	ErrRoleLoop                      = 0x8000 + iota // Granting role '%s' to role '%s' would create a loop
	ErrGrant                         = 0x8000 + iota // Incorrect grant arguments: %s
	ErrPrivGranted                   = 0x8000 + iota // User '%s' already has %s access on %s '%s'
	ErrRoleGranted                   = 0x8000 + iota // User '%s' already has role '%s'
	ErrPrivNotGranted                = 0x8000 + iota // User '%s' does not have %s access on %s '%s'
	ErrRoleNotGranted                = 0x8000 + iota // User '%s' does not have role '%s'
	ErrMissingSnapshot               = 0x8000 + iota // Can't find snapshot
	ErrCantUpdatePrimaryKey          = 0x8000 + iota // Attempt to modify a tuple field which is part of index '%s' in space '%s'
	ErrUpdateIntegerOverflow         = 0x8000 + iota // Integer overflow when performing '%c' operation on field %u
	ErrGuestUserPassword             = 0x8000 + iota // Setting password for guest user has no effect
	ErrTransactionConflict           = 0x8000 + iota // Transaction has been aborted by conflict
	ErrUnsupportedRolePriv           = 0x8000 + iota // Unsupported role privilege '%s'
	ErrLoadFunction                  = 0x8000 + iota // Failed to dynamically load function '%s': %s
	ErrFunctionLanguage              = 0x8000 + iota // Unsupported language '%s' specified for function '%s'
	ErrRtreeRect                     = 0x8000 + iota // RTree: %s must be an array with %u (point) or %u (rectangle/box) numeric coordinates
	ErrProcC                         = 0x8000 + iota // ???
	ErrUnknownRtreeIndexDistanceType = 0x8000 + iota //Unknown RTREE index distance type %s
)<|MERGE_RESOLUTION|>--- conflicted
+++ resolved
@@ -11,7 +11,6 @@
 	PingRequest      = 64
 	SubscribeRequest = 66
 
-<<<<<<< HEAD
 	KeyCode         = 0x00
 	KeySync         = 0x01
 	KeySpaceNo      = 0x10
@@ -22,23 +21,9 @@
 	KeyKey          = 0x20
 	KeyTuple        = 0x21
 	KeyFunctionName = 0x22
+	KeyUserName     = 0x23
 	KeyData         = 0x30
 	KeyError        = 0x31
-=======
-	KeyCode           = 0x00
-	KeySync           = 0x01
-	KeySpaceNo        = 0x10
-	KeyIndexNo        = 0x11
-	KeyLimit          = 0x12
-	KeyOffset         = 0x13
-	KeyIterator       = 0x14
-	KeyKey            = 0x20
-	KeyTuple          = 0x21
-	KeyFunctionName   = 0x22
-	KeyUserName       = 0x23
-	KeyData           = 0x30
-	KeyError          = 0x31
->>>>>>> c5122e8a
 
 	// https://github.com/fl00r/go-tarantool-1.6/issues/2
 	IterEq            = uint32(0) // key == x ASC order
